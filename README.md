# LoreSmith

Dungeouns & Dragons(DND) RAG

Tech stack: React frontend, Node.js backend, OpenAI GPT-4 via API, deployment via Cloudflare Workers

Features:

- Conversational AI chat with campaign management
- Campaign creation and management with resource mapping
- File upload and processing (current limit: 200MB)
- Supports character management via [DND Beyond](https://www.dndbeyond.com/)
- Maintains character state and helps plan character journeys
- RAG (Retrieval-Augmented Generation) for campaign content
- **Bring Your Own OpenAI API Key**: Users can provide their own OpenAI API key when no default key is configured

## Architecture

### Core Components

- **Cloudflare Workers**: Serverless backend with global edge deployment
- **Durable Objects**: Persistent state management for chat sessions
- **R2 Storage**: Scalable object storage for uploaded files
- **React Frontend**: Modern, responsive user interface
- **AI SDK**: Integration with OpenAI and other AI providers

## Quick Start

### Prerequisites

- Cloudflare account
- OpenAI API key (optional - users can provide their own)
- Node.js 22+ and npm

### Installation

1. **Clone the repository**:

2. **Install dependencies**:

```bash
npm install
```

3. **Set up environment variables**:
   Create a `.dev.vars` file (you can copy the example file and fill it out):

```bash
cp .dev.vars.example .dev.vars
```

Then edit `.dev.vars` and provide your credentials:

```env
OPENAI_API_KEY=your_openai_api_key  # Optional - users can provide their own
ADMIN_SECRET=your_admin_secret_for_file_uploads
```

### OpenAI API Key Configuration

The application supports two modes for OpenAI API key configuration:

1. **Local Development**: Set `OPENAI_API_KEY` in your `.dev.vars` file for local development and testing. This key will be used for all chat interactions during development.

2. **Production (User-Provided)**: In production, users must provide their own OpenAI API key during authentication. This key will be:
   - Validated against the OpenAI API
   - Stored securely in the Chat durable object
   - Used for all chat interactions in that session
   - Automatically cleared when the session expires
   - Never stored in the application's environment variables

### Running the Application Locally

This project consists of a React client and a Cloudflare Worker server. You need to start both for full functionality during development.

#### Prerequisites for Local Development

1. **Install Wrangler CLI** (if not already installed):

```bash
npm install -g wrangler
```

2. **Authenticate with Cloudflare**:

```bash
wrangler login
```

#### 1. Set up Local Environment

Create a `.dev.vars` file with your configuration:

```bash
# Copy the example file
cp .dev.vars.example .dev.vars

# Edit the file with your credentials
```

Example `.dev.vars` content:

```env
# OpenAI API Key (optional - users can provide their own)
OPENAI_API_KEY=sk-your-openai-api-key-here

# Admin Secret for authentication (required)
ADMIN_SECRET=your-admin-secret-here

# API URL for local development
VITE_API_URL=http://localhost:8787

# CORS settings for local development
CORS_ALLOWED_ORIGINS=http://localhost:5173,http://localhost:5174
```

#### 2. Set up Local Database

Run the database migrations to set up the local D1 database:

```bash
# Make the migration script executable
chmod +x scripts/migrate-local.sh

# Run local migrations
./scripts/migrate-local.sh
```

This will create all necessary tables including `user_openai_keys`, `campaigns`, `file_metadata`, etc.
TODO: aniham this isn't a correct description, but we need to run a big migration to change tables to not include pdf in them

#### 3. Start the Cloudflare Worker server

The backend server runs as a Cloudflare Worker. Start it using the local configuration:

```bash
# Use the npm script (recommended)
npm run dev

# Or manually with wrangler
wrangler dev --config wrangler.local.jsonc --port 8787 --local
```

This will start the server locally at `http://localhost:8787` and provide you with a local endpoint for API requests.

#### 4. Start the React client

In a separate terminal, start the client development server:

```bash
npm start
```

This will launch the React frontend at `http://localhost:5173`.

#### 5. Access the Application

Open your browser and navigate to:

- **Frontend**: http://localhost:5173
- **Backend API**: http://localhost:8787

#### 6. Authenticate

When you first access the application, you'll need to authenticate:

1. **Username**: Enter any username you prefer
2. **Admin Key**: Use the `ADMIN_SECRET` value from your `.dev.vars` file
3. **OpenAI API Key**: Provide your own OpenAI API key (or use the one from `.dev.vars` if set)

#### Troubleshooting

**Authentication Issues:**

- Ensure your `ADMIN_SECRET` in `.dev.vars` matches what you enter in the admin key field
- Clear browser local storage if you encounter JWT verification errors
- Check that the database migrations ran successfully

**Database Issues:**

- If you get "no such table" errors, re-run the migration script
- Ensure Wrangler is authenticated with `wrangler login`

**Port Conflicts:**

- The backend runs on port 8787 by default
- The frontend runs on port 5173 by default
- If these ports are in use, you can change them in the respective configuration files

### Available NPM Scripts

The project includes several useful npm scripts for development:

```bash
# Development
npm start          # Start React development server
npm run dev        # Start Cloudflare Worker with local config
npm run build      # Build the React application

# Testing
npm test           # Run all tests
npm run validate   # Run linting, type checking, and tests

# Deployment
npm run deploy     # Build and deploy to Cloudflare (production)
npm run migrate    # Run database migrations

# Code Quality
npm run format     # Format code with Prettier
npm run check      # Run linting and type checking
```

#### 3. Deploy to Cloudflare

To deploy both the client and server to Cloudflare:

```bash
npm run deploy
```

## Configuration

### Environment Variables

#### Local Development (`.dev.vars`)

For local development, create a `.dev.vars` file with the following variables:

- `OPENAI_API_KEY`: Your OpenAI API key for AI chat functionality (local development only - not used in production)
<<<<<<< HEAD
- `ADMIN_SECRET`: Secret key for PDF upload authentication
- `VITE_API_URL`: API URL for local development (default: `http://localhost:8787`)
- `CORS_ALLOWED_ORIGINS`: CORS origins for local development (default: `http://localhost:5173,http://localhost:5174`)

#### Production (`.vars`)

For production deployment, the `.vars` file contains the following variables:

- `VITE_API_URL`: Production API URL (e.g., `https://ofisk.tech`)
- `CORS_ALLOWED_ORIGINS`: Production CORS origins (e.g., `https://ofisk.tech`)
- `OPENAI_API_KEY`: Optional default OpenAI API key (commented out by default - users provide their own)

**Note**: The `.vars` file is automatically ignored by git for security. The `ADMIN_SECRET` is managed via Cloudflare Secrets Store in production and should not be included in the `.vars` file.
=======
- `ADMIN_SECRET`: Secret key for file upload authentication
>>>>>>> 18859975

### Cloudflare Resources

- **R2 Bucket**: `loresmith-files` for file storage
  TODO aniham this is wrong also should rename to files eventually in R2
- **Durable Objects**: `Chat` and `SessionFileTracker` for state management
- **Workers**: Main application deployment

## Development

### Campaign Management

The application includes comprehensive campaign management functionality:

- **Campaign Creation**: Create new campaigns with custom names
- **Resource Management**: Add resources to campaigns
- **Character Integration**: Link D&D Beyond characters to campaigns
- **AI-Powered Planning**: Get AI suggestions for campaign development

### Authentication Flow

The application uses a JWT-based authentication system that works seamlessly in both local development and production:

1. **Admin Authentication**: Users authenticate with an admin key and username
2. **OpenAI Key Validation**: Users provide their own OpenAI API key (required for AI functionality)
3. **Session Management**: JWT tokens are used for session management with 24-hour expiration
4. **Secure Storage**: User-provided API keys are stored securely in the database
5. **Environment Flexibility**: Supports both local development (environment variables) and production (Cloudflare Secrets Store)

#### Local Development Authentication

For local development, the authentication system uses environment variables from `.dev.vars`:

- `ADMIN_SECRET`: Used for admin authentication and JWT signing
- `OPENAI_API_KEY`: Optional default key for development (users can still provide their own)

#### Production Authentication

In production, the system uses Cloudflare Secrets Store for secure secret management:

- Admin secrets are stored in Cloudflare Secrets Store
- JWT tokens are signed and verified using the same secret source
- All authentication is handled securely at the edge

### File Processing

Uploaded files are processed through a secure pipeline:

1. **Upload**: Files are uploaded directly to R2 storage via presigned URLs
2. **Processing**: Files are parsed and indexed for RAG functionality
3. **Metadata**: Users can add descriptions and tags to uploaded files
4. **Campaign Integration**: Files can be associated with specific campaigns

## Security

- **JWT Authentication**: Secure token-based authentication
- **Admin Key Protection**: Admin secrets are required for sensitive operations
- **API Key Validation**: User-provided OpenAI keys are validated before use
- **Secure Storage**: Sensitive data is stored in Durable Objects with encryption
- **Session Expiration**: Automatic cleanup of expired sessions and keys

## Contributing

1. Fork the repository
2. Create a feature branch
3. Make your changes
4. Add tests for new functionality
5. Submit a pull request

## Documentation

For detailed information about specific aspects of the project, see:

- **[Storage Strategy](docs/STORAGE_STRATEGY.md)** - Comprehensive guide to data storage architecture using Cloudflare D1, R2, and Durable Objects
- **[Large File Support](docs/LARGE_FILE_SUPPORT.md)** - Details on handling large files (up to 500MB) for D&D rulebooks and campaign guides
- **[Model Configuration](docs/MODEL_CONFIGURATION.md)** - Guide to configuring and changing AI models used throughout the application
- **[Testing Guide](docs/TESTING_GUIDE.md)** - Comprehensive testing documentation and campaign workflow test suite

## License

This project is licensed under the MIT License - see the LICENSE file for details.<|MERGE_RESOLUTION|>--- conflicted
+++ resolved
@@ -227,8 +227,7 @@
 For local development, create a `.dev.vars` file with the following variables:
 
 - `OPENAI_API_KEY`: Your OpenAI API key for AI chat functionality (local development only - not used in production)
-<<<<<<< HEAD
-- `ADMIN_SECRET`: Secret key for PDF upload authentication
+- `ADMIN_SECRET`: Secret key for file upload authentication
 - `VITE_API_URL`: API URL for local development (default: `http://localhost:8787`)
 - `CORS_ALLOWED_ORIGINS`: CORS origins for local development (default: `http://localhost:5173,http://localhost:5174`)
 
@@ -241,9 +240,6 @@
 - `OPENAI_API_KEY`: Optional default OpenAI API key (commented out by default - users provide their own)
 
 **Note**: The `.vars` file is automatically ignored by git for security. The `ADMIN_SECRET` is managed via Cloudflare Secrets Store in production and should not be included in the `.vars` file.
-=======
-- `ADMIN_SECRET`: Secret key for file upload authentication
->>>>>>> 18859975
 
 ### Cloudflare Resources
 
