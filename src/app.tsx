--- conflicted
+++ resolved
@@ -464,13 +464,8 @@
 
   return (
     <>
-<<<<<<< HEAD
       <div className="h-[100vh] w-full p-6 flex justify-center items-center bg-fixed">
         <div className="h-[calc(100vh-3rem)] w-full mx-auto max-w-[1400px] flex flex-col shadow-2xl rounded-2xl relative border border-neutral-200 dark:border-neutral-700 bg-white dark:bg-neutral-950">
-=======
-      <div className="h-[100vh] w-full flex justify-center items-center bg-fixed p-6">
-        <div className="h-[calc(100vh-3rem)] w-full mx-auto max-w-[1400px] flex flex-col shadow-2xl rounded-2xl relative border border-neutral-200 dark:border-neutral-700 bg-white dark:bg-neutral-950 overflow-hidden">
->>>>>>> 9bccc0c8
           {/* Top Header - LoreSmith Branding */}
           <div className="px-6 py-4 border-b border-neutral-200 dark:border-neutral-700 flex items-center gap-4 bg-white/80 dark:bg-neutral-950/80 backdrop-blur-sm">
             <div
