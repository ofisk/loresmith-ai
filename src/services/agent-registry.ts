--- conflicted
+++ resolved
@@ -1,4 +1,3 @@
-<<<<<<< HEAD
 import { AgentRouter, type AgentType } from "./agent-router";
 import { CampaignAgent } from "../agents/campaign-agent";
 import { CampaignContextAgent } from "../agents/campaign-context-agent";
@@ -6,9 +5,6 @@
 import { OnboardingAgent } from "../agents/onboarding-agent";
 import { ResourceAgent } from "../agents/resource-agent";
 import { SessionPlanningAgent } from "../agents/session-planning-agent";
-=======
-import type { AgentType } from "./agent-router";
->>>>>>> d0eef696
 
 /**
  * Agent Registry Service
@@ -75,7 +71,6 @@
 
     console.log("[AgentRegistryService] Initializing agent registry...");
 
-<<<<<<< HEAD
     // Register Campaign Agent
     AgentRouter.registerAgent(
       CampaignAgent.agentMetadata.type as AgentType,
@@ -136,77 +131,6 @@
       "agents"
     );
     AgentRegistryService.initialized = true;
-=======
-    try {
-      // Lazy load agents to avoid module loading issues
-      const { CampaignAgent } = await import("../agents/campaign-agent");
-      const { CampaignContextAgent } = await import(
-        "../agents/campaign-context-agent"
-      );
-      const { CharacterSheetAgent } = await import(
-        "../agents/character-sheet-agent"
-      );
-      const { OnboardingAgent } = await import("../agents/onboarding-agent");
-      const { ResourceAgent } = await import("../agents/resource-agent");
-      const { AgentRouter } = await import("./agent-router");
-
-      // Register Campaign Agent
-      AgentRouter.registerAgent(
-        CampaignAgent.agentMetadata.type as AgentType,
-        CampaignAgent,
-        CampaignAgent.agentMetadata.tools,
-        CampaignAgent.agentMetadata.systemPrompt,
-        CampaignAgent.agentMetadata.description
-      );
-
-      // Register Campaign Context Agent
-      AgentRouter.registerAgent(
-        CampaignContextAgent.agentMetadata.type as AgentType,
-        CampaignContextAgent,
-        CampaignContextAgent.agentMetadata.tools,
-        CampaignContextAgent.agentMetadata.systemPrompt,
-        CampaignContextAgent.agentMetadata.description
-      );
-
-      // Register Character Sheet Agent
-      AgentRouter.registerAgent(
-        CharacterSheetAgent.agentMetadata.type as AgentType,
-        CharacterSheetAgent,
-        CharacterSheetAgent.agentMetadata.tools,
-        CharacterSheetAgent.agentMetadata.systemPrompt,
-        CharacterSheetAgent.agentMetadata.description
-      );
-
-      // Register Onboarding Agent
-      AgentRouter.registerAgent(
-        OnboardingAgent.agentMetadata.type as AgentType,
-        OnboardingAgent,
-        OnboardingAgent.agentMetadata.tools,
-        OnboardingAgent.agentMetadata.systemPrompt,
-        OnboardingAgent.agentMetadata.description
-      );
-
-      // Register Resource Agent
-      AgentRouter.registerAgent(
-        ResourceAgent.agentMetadata.type as AgentType,
-        ResourceAgent,
-        ResourceAgent.agentMetadata.tools,
-        ResourceAgent.agentMetadata.systemPrompt,
-        ResourceAgent.agentMetadata.description
-      );
-
-      AgentRegistryService.initialized = true;
-      console.log(
-        "[AgentRegistryService] Agent registry initialized successfully"
-      );
-    } catch (error) {
-      console.error(
-        "[AgentRegistryService] Error initializing agent registry:",
-        error
-      );
-      throw error;
-    }
->>>>>>> d0eef696
   }
 
   /**
