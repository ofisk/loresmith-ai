import type { JWTPayload } from "jose";
import { jwtVerify, SignJWT } from "jose";
import type { Env } from "../middleware/auth";
import { ERROR_MESSAGES, JWT_STORAGE_KEY } from "../constants";
import { getAuthService } from "./service-factory";
<<<<<<< HEAD
import { getDAOFactory } from "../dao";
=======
import { getEnvVar } from "../lib/env-utils";
>>>>>>> e608257c

export interface AuthPayload extends JWTPayload {
  type: "user-auth";
  username: string;
  openaiApiKey?: string;
  isAdmin: boolean; // Added admin status
}

export interface AuthEnv {
  OPENAI_API_KEY?: string;
  ADMIN_SECRET?: string | { get(): Promise<string> };
  Chat: DurableObjectNamespace;
}

export interface AuthRequest {
  username: string;
  openaiApiKey?: string;
  adminSecret?: string; // Made optional
  sessionId?: string;
}

export interface AuthResponse {
  success: boolean;
  token?: string;
  error?: string;
}

export interface AuthContext {
  auth?: AuthPayload;
}

/**
 * Centralized authentication service for Loresmith AI
 *
 * This service consolidates all authentication operations including:
 * - JWT creation and verification
 * - User authentication
 * - Header management
 * - Session handling
 * - Error handling
 */
export class AuthService {
  constructor(private env: Env) {}

  /**
   * Get JWT secret from environment
   */
  async getJwtSecret(): Promise<Uint8Array> {
    // For JWT signing, we need a secret. If ADMIN_SECRET is not available, use a fallback
    let secret: string;

    console.log("[AuthService] Environment debug:", {
      hasEnv: !!this.env,
      adminSecretType: typeof this.env.ADMIN_SECRET,
      adminSecretKeys: this.env.ADMIN_SECRET
        ? Object.keys(this.env.ADMIN_SECRET)
        : "null",
      processEnvAdmin: process.env.ADMIN_SECRET ? "present" : "not present",
    });

    try {
      secret = await getEnvVar(this.env, "ADMIN_SECRET");
    } catch (_error) {
      // If ADMIN_SECRET is not available, use a fallback secret for JWT signing
      // This allows non-admin users to still authenticate
      console.warn(
        "[AuthService] ADMIN_SECRET not available, using fallback for JWT signing"
      );
      secret = "fallback-jwt-secret-for-non-admin-users";
    }

    console.log("[AuthService] JWT secret source:", {
      hasEnvSecret: !!this.env.ADMIN_SECRET,
      secretType: typeof this.env.ADMIN_SECRET,
      secretLength: secret.length,
      secretPrefix: `${secret.substring(0, 10)}...`,
      encodedLength: new TextEncoder().encode(secret).length,
    });
    return new TextEncoder().encode(secret);
  }

  /**
   * Authenticate a user and create a JWT token
   */
  async authenticateUser(request: AuthRequest): Promise<AuthResponse> {
    const { username, openaiApiKey, adminSecret } = request;

    console.log("[AuthService] Starting authentication process");
    console.log("[AuthService] Request data:", {
      username: username ? `${username.substring(0, 10)}...` : "undefined",
      hasOpenAIKey: !!openaiApiKey,
      hasAdminSecret: !!adminSecret,
      adminSecretLength: adminSecret?.length || 0,
    });

    // Validate required fields
    if (!username || typeof username !== "string" || username.trim() === "") {
      console.log("[AuthService] Username validation failed");
      return {
        success: false,
        error: "Username is required",
      };
    }

    // Check if admin key is valid (if provided)
    let isAdmin = false;
    if (adminSecret && adminSecret.trim() !== "") {
      let validAdminKey: string | null = null;

      try {
        // Use the same utility function for consistency
        validAdminKey = await getEnvVar(this.env, "ADMIN_SECRET");
      } catch (_error) {
        console.warn(
          "[AuthService] ADMIN_SECRET not available - admin access disabled"
        );
        // Continue with validAdminKey as null - user will not get admin access
      }

      // Only validate admin status if we have a valid admin key configured
      if (validAdminKey && validAdminKey.trim() !== "") {
        isAdmin = adminSecret.trim() === validAdminKey;

        console.log("[AuthService] Admin key validation:", {
          adminSecret: adminSecret
            ? `${adminSecret.substring(0, 4)}...`
            : "undefined",
          validAdminKey: validAdminKey
            ? `${validAdminKey.substring(0, 4)}...`
            : "undefined",
          isValid: isAdmin,
        });
      } else {
        console.log(
          "[AuthService] ADMIN_SECRET not configured - admin access disabled"
        );
        console.log(
          "[AuthService] Users will be treated as non-admin regardless of provided admin key"
        );
        // validAdminKey is null/empty, so isAdmin remains false
        // User will be treated as non-admin regardless of what they provide
      }
    }

    try {
      // Create JWT token
      const secret = await this.getJwtSecret();
      console.log(
        "[AuthService] Creating JWT with secret length:",
        secret.length
      );
      console.log(
        "[AuthService] Secret bytes:",
        Array.from(secret).slice(0, 10)
      );

      const token = await new SignJWT({
        type: "user-auth",
        username,
        openaiApiKey,
        isAdmin, // Include admin status in JWT
      })
        .setProtectedHeader({ alg: "HS256" })
        .setIssuedAt()
        .setExpirationTime("24h")
        .sign(secret);

      console.log(
        `[AuthService] Authentication successful for user: ${username} (${isAdmin ? "Admin" : "Regular user"})`
      );
      console.log("[AuthService] JWT token created successfully");

      return {
        success: true,
        token,
      };
    } catch (error) {
      console.error("[AuthService] Error creating JWT:", error);
      return {
        success: false,
        error: "Failed to create authentication token",
      };
    }
  }

  /**
   * Extract and verify JWT from Authorization header
   */
  async extractAuthFromHeader(
    authHeader: string | null | undefined
  ): Promise<AuthPayload | null> {
    if (!authHeader || !authHeader.startsWith("Bearer ")) {
      return null;
    }

    try {
      const token = authHeader.substring(7);
      const secret = await this.getJwtSecret();
      const { payload } = await jwtVerify(token, secret);

      if (payload.type !== "user-auth") {
        console.log("[AuthService] Invalid token type:", payload.type);
        return null;
      }

      return payload as AuthPayload;
    } catch (error) {
      console.error("[AuthService] JWT verification failed:", error);
      return null;
    }
  }

  static async extractAuthFromHeader(
    authHeader: string | null | undefined,
    env: any
  ): Promise<AuthPayload | null> {
    const authService = getAuthService(env);
    return authService.extractAuthFromHeader(authHeader);
  }

  /**
   * Get username from Authorization header
   */
  async getUsernameFromHeader(
    authHeader: string | null | undefined
  ): Promise<string | null> {
    const auth = await this.extractAuthFromHeader(authHeader);
    return auth?.username || null;
  }

  /**
   * Create authentication headers for API requests
   */
  createAuthHeaders(jwt?: string | null): Record<string, string> {
    const headers: Record<string, string> = {
      "Content-Type": "application/json",
    };

    if (jwt) {
      headers.Authorization = `Bearer ${jwt}`;
    }

    return headers;
  }

  static createAuthHeaders(jwt?: string | null): Record<string, string> {
    return {
      Authorization: jwt ? `Bearer ${jwt}` : "",
      "Content-Type": "application/json",
    };
  }

  /**
   * Create authentication headers from stored JWT
   */
  createAuthHeadersFromStorage(): Record<string, string> {
    const jwt = AuthService.getStoredJwt();
    return AuthService.createAuthHeaders(jwt);
  }

  static createAuthHeadersFromStorage(): Record<string, string> {
    const jwt = AuthService.getStoredJwt();
    return AuthService.createAuthHeaders(jwt);
  }

  /**
   * Check if JWT is expired
   */
  isJwtExpired(jwt: string): boolean {
    try {
      const payload = JSON.parse(atob(jwt.split(".")[1]));
      const exp = payload.exp * 1000; // Convert to milliseconds
      return Date.now() >= exp;
    } catch (error) {
      console.error("[AuthService] Error checking JWT expiration:", error);
      return true; // Consider expired if we can't parse
    }
  }

  static isJwtExpired(jwt: string): boolean {
    try {
      const payload = JSON.parse(atob(jwt.split(".")[1]));
      const exp = payload.exp * 1000; // Convert to milliseconds
      return Date.now() >= exp;
    } catch (error) {
      console.error("[AuthService] Error checking JWT expiration:", error);
      return true; // Consider expired if we can't parse
    }
  }

  /**
   * Handle JWT expiration
   */
  handleJwtExpiration(): void {
    console.log("[AuthService] JWT expired, clearing stored token");
    AuthService.clearJwt();
  }

  // Static helper methods that don't require instance creation
  static getStoredJwt(): string | null {
    if (typeof window === "undefined") return null;
    return localStorage.getItem(JWT_STORAGE_KEY);
  }

  static storeJwt(token: string): void {
    if (typeof window === "undefined") return;
    localStorage.setItem(JWT_STORAGE_KEY, token);
  }

  static clearJwt(): void {
    if (typeof window === "undefined") return;
    localStorage.removeItem(JWT_STORAGE_KEY);
  }

  /**
   * Make authenticated fetch request with JWT expiration handling
   */
  async authenticatedFetchWithExpiration(
    url: string,
    options: RequestInit & { jwt?: string | null } = {}
  ): Promise<{ response: Response; jwtExpired: boolean }> {
    const { jwt, ...fetchOptions } = options;
    const headers = this.createAuthHeaders(jwt);

    // Merge with any existing headers
    if (fetchOptions.headers) {
      Object.assign(headers, fetchOptions.headers);
    }

    const response = await fetch(url, {
      ...fetchOptions,
      headers,
    });

    // Check if JWT expired
    const jwtExpired = response.status === 401;
    if (jwtExpired) {
      this.handleJwtExpiration();
    }

    return { response, jwtExpired };
  }

  static async authenticatedFetchWithExpiration(
    url: string,
    options: RequestInit & { jwt?: string | null } = {}
  ): Promise<{ response: Response; jwtExpired: boolean }> {
    const { jwt, ...fetchOptions } = options;
    const headers = AuthService.createAuthHeaders(jwt);

    // Merge with any existing headers
    if (fetchOptions.headers) {
      Object.assign(headers, fetchOptions.headers);
    }

    const response = await fetch(url, {
      ...fetchOptions,
      headers,
    });

    // Check if JWT expired
    const jwtExpired = response.status === 401;
    if (jwtExpired) {
      AuthService.clearJwt();
    }

    return { response, jwtExpired };
  }

  /**
   * Generate user-specific key for resources
   */
  generateUserKey(
    username: string,
    resourceType: string,
    resourceId?: string
  ): string {
    const base = `${username}:${resourceType}`;
    return resourceId ? `${base}:${resourceId}` : base;
  }

  /**
   * Generate user prefix for resource queries
   */
  generateUserPrefix(username: string, resourceType: string): string {
    return `${username}:${resourceType}:`;
  }

  /**
   * Extract username from a resource key
   */
  extractUsernameFromKey(key: string): string | null {
    const parts = key.split(":");
    return parts.length >= 2 ? parts[0] : null;
  }

  /**
   * Validate that a resource key belongs to a user
   */
  validateUserKey(key: string, username: string): boolean {
    const extractedUsername = this.extractUsernameFromKey(key);
    return extractedUsername === username;
  }

  /**
   * Handle authentication errors consistently
   */
  handleAuthError(response: Response): string | null {
    if (response.status === 401) {
      return ERROR_MESSAGES.AUTHENTICATION_REQUIRED;
    }
    if (response.status === 403) {
      return ERROR_MESSAGES.ACCESS_DENIED;
    }
    return null;
  }

  /**
   * Create authenticated API request options for tools
   */
  createToolAuthOptions(jwt?: string | null): {
    headers: Record<string, string>;
  } {
    return {
      headers: this.createAuthHeaders(jwt),
    };
  }

  // OpenAI API Key Management

  /**
   * Caching interface for OpenAI API keys
   */
  static readonly OpenAIKeyCache = {
    getCachedKey(): string | null {
      return null; // To be implemented by implementing classes
    },
    async setCachedKey(_key: string): Promise<void> {
      // To be implemented by implementing classes
    },
    async clearCachedKey(): Promise<void> {
      // To be implemented by implementing classes
    },
  };

  /**
   * Utility function to parse JWT and extract username
   */
  static parseJwtForUsername(jwt: string): string | null {
    console.log(
      "[AuthService] parseJwtForUsername called with JWT:",
      jwt ? `${jwt.substring(0, 20)}...` : "null"
    );
    try {
      const payload = JSON.parse(atob(jwt.split(".")[1]));
      console.log(
        "[AuthService] JWT payload: { type:",
        payload.type,
        ", username:",
        payload.username,
        ", isAdmin:",
        payload.isAdmin,
        " }"
      );
      const username = payload.username || null;
      console.log("[AuthService] Extracted username:", username);
      return username;
    } catch (error) {
      console.error("Error parsing JWT for username:", error);
      return null;
    }
  }

  /**
   * Utility function to extract username from message data
   */
  static extractUsernameFromMessage(message: any): string | null {
    console.log("[AuthService] extractUsernameFromMessage called with:", {
      hasMessage: !!message,
      hasData: !!message?.data,
      dataType: typeof message?.data,
      hasJwt:
        message?.data &&
        typeof message.data === "object" &&
        "jwt" in message.data,
    });

    if (
      message?.data &&
      typeof message.data === "object" &&
      "jwt" in message.data
    ) {
      console.log(
        "[AuthService] JWT found in message data, parsing for username"
      );
      return AuthService.parseJwtForUsername((message.data as any).jwt);
    }
    console.log("[AuthService] No JWT found in message data");
    return null;
  }

  /**
   * Utility function to get OpenAI API key from database for a specific user
   */
  static async getUserOpenAIKeyFromDB(
    db: D1Database,
    username: string
  ): Promise<string | null> {
    try {
      const daoFactory = getDAOFactory({ DB: db });
      return await daoFactory.userDAO.getOpenAIKey(username);
    } catch (error) {
      console.error("Error getting user OpenAI key from DB:", error);
      return null;
    }
  }

  /**
   * Helper function to load OpenAI API key with caching
   */
  static async loadUserOpenAIKeyWithCache(
    username: string,
    db: D1Database,
    cache: {
      getCachedKey(): string | null;
      setCachedKey(key: string): Promise<void>;
      clearCachedKey(): Promise<void>;
    }
  ): Promise<string | null> {
    try {
      // First check if we already have it cached
      const cachedKey = cache.getCachedKey();
      if (cachedKey) {
        return cachedKey;
      }

      // If not cached, get from database
      const apiKey = await AuthService.getUserOpenAIKeyFromDB(db, username);
      if (apiKey) {
        // Cache it
        await cache.setCachedKey(apiKey);
        console.log("Cached OpenAI API key from database for user:", username);
      }

      return apiKey;
    } catch (error) {
      console.error("Error loading user OpenAI key with cache:", error);
      return null;
    }
  }

  /**
   * Handle setting user's OpenAI API key in a durable object
   */
  static async handleSetUserOpenAIKey(
    request: Request,
    durableObject: { setUserOpenAIKey: (key: string) => Promise<void> }
  ): Promise<Response> {
    try {
      const body = (await request.json()) as { openaiApiKey: string };
      const { openaiApiKey } = body;

      if (!openaiApiKey) {
        return new Response(
          JSON.stringify({
            success: false,
            error: "OpenAI API key is required",
          }),
          {
            status: 400,
            headers: { "Content-Type": "application/json" },
          }
        );
      }

      // Set the API key in the durable object
      await durableObject.setUserOpenAIKey(openaiApiKey);

      return new Response(
        JSON.stringify({
          success: true,
          message: "OpenAI API key set successfully",
        }),
        {
          headers: { "Content-Type": "application/json" },
        }
      );
    } catch (error) {
      console.error("Error setting user OpenAI key:", error);
      return new Response(
        JSON.stringify({
          success: false,
          error: "Failed to set OpenAI API key",
        }),
        {
          status: 500,
          headers: { "Content-Type": "application/json" },
        }
      );
    }
  }
}

// Export static methods for backward compatibility
export const authenticatedFetchWithExpiration =
  AuthService.authenticatedFetchWithExpiration;
export const getStoredJwt = AuthService.getStoredJwt;
export const isJwtExpired = AuthService.isJwtExpired;
export const createAuthHeadersFromStorage =
  AuthService.createAuthHeadersFromStorage;
export const createAuthHeaders = AuthService.createAuthHeaders;
export const extractAuthFromHeader = AuthService.extractAuthFromHeader;
export const clearJwt = AuthService.clearJwt;
export const storeJwt = AuthService.storeJwt;<|MERGE_RESOLUTION|>--- conflicted
+++ resolved
@@ -3,11 +3,8 @@
 import type { Env } from "../middleware/auth";
 import { ERROR_MESSAGES, JWT_STORAGE_KEY } from "../constants";
 import { getAuthService } from "./service-factory";
-<<<<<<< HEAD
 import { getDAOFactory } from "../dao";
-=======
 import { getEnvVar } from "../lib/env-utils";
->>>>>>> e608257c
 
 export interface AuthPayload extends JWTPayload {
   type: "user-auth";
